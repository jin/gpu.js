var gulp = require('gulp');
var concat = require('gulp-concat');
var uglify = require('gulp-uglify');

gulp.task('default', function() {
<<<<<<< HEAD
    return gulp.src([
			'src/parser.js', 
			'src/gpu.js', 
			'src/backend/functionNode_webgl.js', 
			'src/backend/functionNode.js'
			'src/backend/functionBuilder.js'
			'src/backend/fallback.js', 
			'src/backend/glsl.js'
		])
=======
    return gulp.src(['src/parser.js', 'src/texture.js', 'src/gpu.js', 'src/backend/fallback.js', 'src/backend/glsl.js'])
>>>>>>> fc629bd3
        .pipe(concat('gpu.js'))
        .pipe(uglify({ mangle: false }))
        .pipe(gulp.dest('bin'));
});<|MERGE_RESOLUTION|>--- conflicted
+++ resolved
@@ -3,9 +3,9 @@
 var uglify = require('gulp-uglify');
 
 gulp.task('default', function() {
-<<<<<<< HEAD
     return gulp.src([
 			'src/parser.js', 
+			'src/texture.js',
 			'src/gpu.js', 
 			'src/backend/functionNode_webgl.js', 
 			'src/backend/functionNode.js'
@@ -13,9 +13,6 @@
 			'src/backend/fallback.js', 
 			'src/backend/glsl.js'
 		])
-=======
-    return gulp.src(['src/parser.js', 'src/texture.js', 'src/gpu.js', 'src/backend/fallback.js', 'src/backend/glsl.js'])
->>>>>>> fc629bd3
         .pipe(concat('gpu.js'))
         .pipe(uglify({ mangle: false }))
         .pipe(gulp.dest('bin'));
