var GPU_jsStrToWebclglStr = (function() {
	
	/// Temporary replacment token string, to do search and replace for injection of boiler code AFTER
	/// full AST token parsing. Basically its MAGIC!!!
	var bodyPrefixVodooReplacementString = "/* GPU.JS void main() body prefix voodoo injection */";
	
	/// @returns always a literal float
	function ensureFloat(f) {
		if( Number.isInteger(f) ) {
			return f + ".0";
		}
		return f;
	}
	
	/// @returns  the default state paramater set, used across the parser
	function jison_defaultStateParam(funcStr, inParamObj, inArgStateObj) {
		return {
			// The source code rows array
			src : funcStr,
			srcArr : funcStr.split(" "),
			
			// The compiler parameter options
			paramObj : inParamObj,
			
			// The argument state object
			argStateObj : inArgStateObj,
			
			// Original main function naming
			customMainFunctionName : null,
			
			// Reserved namespace used for GPU.js code
			reservedNamespace : "gpu_",
			
			// Current function state, being processed
			currentFunctionNamespace : null,
			
			// Annoymous function number tracking
			annoymousFunctionNumber : 0
		};
	}
	
	/// Parses the source code string
	///
	/// @param  funcStr      the input function string
	/// @param  stateParam   the compiled state tracking
	///
	/// @returns the parsed json obj
	function jison_parseFuncStr( funcStr, stateParam ) {
		var mainObj = parser.parse( "var main = "+funcStr+";" );
		if( mainObj == null ) {
			throw "Failed to parse JS code via JISON";
		}
		
		// take out the function object, outside the main var declarations
		var mainAst = mainObj.body[0].declarations[0].init;
		
		// Capture the original statment code
		stateParam.customMainFunctionName = mainAst.id;
		mainAst.id = "main";
		
		return mainAst;
	}
	
	/// the AST error, with its location. To throw (@TODO add location support)
	///
	/// @param error        the error message output
	/// @param ast          the AST object where the error is
	/// @param stateParam   the compiled state tracking
	function ast_errorOutput(error, ast, stateParam) {
		console.error(error, ast, stateParam);
		return error;
	}
	
	/// Prases the abstract syntax tree, genericially to its respective function
	///
	/// @param ast          the AST object to parse
	/// @param retArr       return array string
	/// @param stateParam   the compiled state tracking
	///
	/// @returns  the prased openclgl string array
<<<<<<< HEAD
	function ast_generic(ast, retArr, stateParam ) {
		switch(ast.type) {
			case "FunctionDeclaration":
				return ast_FunctionExpression(ast, retArr, stateParam);
			case "ReturnStatement":
				return ast_ReturnStatement(ast, retArr, stateParam);
			case "Literal":
				return ast_Literal(ast, retArr,  stateParam);
			case "BinaryExpression":
				return ast_BinaryExpression(ast, retArr,  stateParam);
			case "Identifier":
				return ast_IdentifierExpression(ast, retArr, stateParam);
			case "MathExpression":
				return ast_MathExpression(ast, retArr, stateParam);
			case "MatrixAccess":
				return ast_MatrixAccess(ast, retArr, stateParam);
=======
	function ast_generic(ast, retArr, stateParam) {
		if(ast == null) {
			Console.log("null AST");
		} else {
			switch(ast.type) {
				case "FunctionExpression":
					return ast_FunctionExpression(ast, retArr, stateParam);
				case "ReturnStatement":
					return ast_ReturnStatement(ast, retArr, stateParam);
				case "Literal":
					return ast_Literal(ast, retArr,  stateParam);
				case "BinaryExpression":
					return ast_BinaryExpression(ast, retArr,  stateParam);
				case "Identifier":
					return ast_IdentifierExpression(ast, retArr, stateParam);
				case "AssignmentExpression":
					return ast_AssignmentExpression(ast, retArr, stateParam);
				case "ExpressionStatement":
					return ast_ExpressionStatement(ast, retArr, stateParam);
				case "EmptyStatement":
					return ast_EmptyStatement(ast, retArr, stateParam);
				case "BlockStatement":
					return ast_BlockStatement(ast, retArr, stateParam);
				case "IfStatement":
					return ast_IfStatement(ast, retArr, stateParam);
				case "BreakStatement":
					return ast_BreakStatement(ast, retArr, stateParam);
				case "ContinueStatement":
					return ast_ContinueStatement(ast, retArr, stateParam);
				case "ForStatement":
					return ast_ForStatement(ast, retArr, stateParam);
				case "VariableDeclaration":
					return ast_VariableDeclaration(ast, retArr, stateParam);
				case "VariableDeclarator":
					return ast_VariableDeclarator(ast, retArr, stateParam);
				case "ThisExpression":
					return ast_ThisExpression(ast, retArr, stateParam);
				case "SequenceExpression":
					return ast_SequenceExpression(ast, retArr, stateParam);
				case "UnaryExpression":
					return ast_UnaryExpression(ast, retArr, stateParam);
				case "UpdateExpression":
					return ast_UpdateExpression(ast, retArr, stateParam);
				case "LogicalExpression":
					return ast_LogicalExpression(ast, retArr, stateParam);
				case "MemberExpression":
					return ast_MemberExpression(ast, retArr, stateParam);
			}
			
			throw ast_errorOutput("Unknown ast type : "+ast.type, ast, stateParam);
>>>>>>> dbc62f8b
		}
	}
	
	/// Prases the abstract syntax tree, to its named function
	///
	/// @param ast   the AST object to parse
	/// @param retArr       return array string
	/// @param stateParam   the compiled state tracking
	///
	/// @returns  the appened retArr
	function ast_FunctionExpression(ast, retArr, stateParam) {
		
		// Setup the main function
		if( ast.id == "main" ) {
			retArr.push("void main(");
		} else {
			// @TODO : Suuport return type values
			retArr.push("void ");
			
			// Its an Annoymous function, handle it
			if(ast.id == null) {
				ast.id = stateParam.reservedNamespace+"a"+stateParam.annoymousFunctionNumber;
				stateParam.annoymousFunctionNumber++;
			}
			
			//Function name
			retArr.push(ast.id);
			retArr.push("(");
		}
		stateParam.currentFunctionNamespace = ast.id;
		
		// Handle parameters tokens
		var paramsNode = ast.params;
		if(paramsNode) {
			for(var i=0; i<paramsNode.length; ++i) {
				if( paramsNode[i].type != "Identifier" ) {
					throw ast_errorOutput(
						"Unexpected function parameter identifier"+paramsNode[i].type,
						paramsNode[i], stateParam
					);
				}
				
				retArr.push(" float* ");
				retArr.push(paramsNode[i].name);
				
				if(i+1 < paramsNode.length) {
					retArr.push(", ");
				}
			}
		}
		
		// Function opening bracket
		retArr.push(") { ");
		
		// Argument state obj main prefix injection
		var argStateObj = stateParam.argStateObj;
		if( argStateObj && ast.id == "main" ) {
			retArr.push(" ");
			retArr.push(bodyPrefixVodooReplacementString);
			retArr.push(" ");
		}
		
		// Body statement iteration
		for(var i=0; i<ast.body.length; ++i) {
			ast_generic(ast.body[i], retArr, stateParam);
		}
		
		// Function closing
		retArr.push("}");
		return retArr;
	}
	
	/// Prases the abstract syntax tree, to return function
	///
	/// @param ast          the AST object to parse
	/// @param retArr       return array string
	/// @param stateParam   the compiled state tracking
	///
	/// @returns  the appened retArr
	function ast_ReturnStatement(ast, retArr, stateParam) {
		if( stateParam.currentFunctionNamespace == "main" ) {
			retArr.push("out_float = ");
			ast_generic(ast.argument, retArr, stateParam);
			retArr.push("; ");
		} else {
			throw ast_errorOutput(
				"Non main function return, is not supported : "+stateParam.currentFunctionNamespace,
				ast, stateParam
			);
		}
		
		return retArr;
	}
	
	/// Prases the abstract syntax tree, literal value
	///
	/// @param ast          the AST object to parse
	/// @param retArr       return array string
	/// @param stateParam   the compiled state tracking
	///
	/// @returns  the appened retArr
	function ast_Literal(ast, retArr, stateParam) {
		
		// Reject non numeric literals
		if( isNaN(ast.value) ) {
			throw ast_errorOutput(
				"Non-numeric literal not supported : "+ast.value,
				ast, stateParam
			);
		}
		
		// Push the literal value as a float/int
		retArr.push( ast.value );
		
		// If it was an int, node made a float
		if( Number.isInteger(ast.value) ) {
			retArr.push(".0");
		}
		
		return retArr;
	}
	
	/// Prases the abstract syntax tree, binary expression
	///
	/// @param ast          the AST object to parse
	/// @param retArr       return array string
	/// @param stateParam   the compiled state tracking
	///
	/// @returns  the appened retArr
	function ast_BinaryExpression(ast, retArr, stateParam) {
		if (ast.operator == "%") {
			retArr.push("mod(");
			ast_generic(ast.left, retArr, stateParam);
			retArr.push(",");
			ast_generic(ast.right, retArr, stateParam);
			retArr.push(")");
		} else {
			ast_generic(ast.left, retArr, stateParam);
			retArr.push(ast.operator);
			ast_generic(ast.right, retArr, stateParam);
		}
<<<<<<< HEAD
		
		return retArr;
	}
	
	/// Prases the abstract syntax tree, binary expression
	///
	/// @param ast          the AST object to parse
	/// @param retArr       return array string
	/// @param stateParam   the compiled state tracking
	///
	/// @returns  the appened retArr
	function ast_MatrixAccess(ast, retArr, stateParam) {
		if( !ast.name ) {
			throw ast_errorOutput("MatrixAccess : Missing name parameter", ast, stateParam);
		}
		
		ast_generic(ast.name, retArr, stateParam);
		for( var i = 0; i < ast.indexes.length; ++i ) {
			retArr.push("[");
			ast_generic(ast.indexes[i], retArr, stateParam);
			retArr.push("]");
		}
		
		//throw ast_errorOutput("MatrixAccess", ast, stateParam);
		return retArr;
	}
	
	
	
	//-------------------------------------------------------------------
	
	/// Prases the abstract syntax tree, math expression
	///
	/// @param ast          the AST object to parse
	/// @param retArr       return array string
	/// @param stateParam   the compiled state tracking
	///
	/// @returns  the appened retArr
	function ast_MathExpression(ast, retArr, stateParam) {
		ast_generic(ast.expr, retArr, stateParam);
=======

>>>>>>> dbc62f8b
		return retArr;
	}
	
	/// Prases the abstract syntax tree, identifier expression
	///
	/// @param ast          the AST object to parse
	/// @param retArr       return array string
	/// @param stateParam   the compiled state tracking
	///
	/// @returns  the appened retArr
	function ast_IdentifierExpression(ast, retArr, stateParam) {
		if (ast.type != "Identifier") {
			throw ast_errorOutput("IdentifierExpression", ast, stateParam);
		}
<<<<<<< HEAD
		
		// Reserved namespace overwrites
		if(ast.name == "gpu_threadX" ) {
			retArr.push( get_2dIndex_vec2Name(stateParam, "X", 0) );
		} else if(ast.name == "gpu_threadY" ) {
			retArr.push( get_2dIndex_vec2Name(stateParam, "Y", 0) );
		} else {
			//Default
			retArr.push(ast.name);
		}
		
=======

		retArr.push(idtNode.name);
		return retArr;
>>>>>>> dbc62f8b
	}
	
	/// Prases the abstract syntax tree, genericially to its respective function
	///
	/// @param ast   the AST object to parse
	///
	/// @returns  the prased openclgl string
	function ast_ForStatement(forNode, retArr, stateParam) {
		if (forNode.type != "ForStatement") {
			throw "error";
		}
		retArr.push("for (");
		ast_generic(forNode.init, retArr);
		retArr.push(";");
		ast_generic(forNode.test, retArr);
		retArr.push(";");
		ast_generic(forNode.update, retArr);
		retArr.push(")");
		ast_generic(forNode.body, retArr);
		return retArr;
	}

	function ast_AssignmentExpression(assNode, retArr, stateParam) {
		if(assNode.operator == "%=") {
			ast_generic(assNode.left, retArr, stateParam);
			retArr.push("=");
			retArr.push("mod(");
			ast_generic(assNode.left, retArr, stateParam);
			retArr.push(",");
			ast_generic(assNode.right, retArr, stateParam);
			retArr.push(")");
		} else {
			ast_generic(assNode.left, retArr, stateParam);
			retArr.push(assNode.operator);
			ast_generic(assNode.right, retArr, stateParam);
			return retArr;
		}
	}

	function ast_EmptyStatement(eNode, retArr, stateParam) {
		retArr.push(";");
		return retArr;
	}

	function ast_BlockStatement(bNode, retArr, stateParam) {
		retArr.push("{");
		for (var i = 0; i < bNode.body.length; i++) {
			ast_generic(bNode.body[i], retArr, stateParam);
		}
		retArr.push("}");
		return retArr;
	}

	function ast_ExpressionStatement(esNode, retArr, stateParam) {
		ast_generic(esNode.expression, retArr, stateParam);
		retArr.push(";");
		return retArr;
	}

	function ast_VariableDeclaration(vardecNode, retArr, stateParam) {
		retArr.push("float");
		for (var i = 0; i < vardecNode.declarations.length; i++) {
			if (i > 0) {
				retArr.push(",");
			}
			ast_generic(vardecNode.declarations[i], retArr, stateParam);
		}
		retArr.push(";");
		return retArr;
	}

	function ast_VariableDeclarator(ivardecNode, retArr, stateParam) {
		ast_generic(ivardecNode.id, retArr, stateParam);
		retArr.push("=");
		ast_generic(ivardecNode.init, retArr, stateParam);
		return retArr;
	}

	function ast_IfStatement(ifNode, retArr, stateParam) {
		retArr.push("if(");
		ast_generic(ifNode.test, retArr, stateParam);
		retArr.push(")");
		ast_generic(ifNode.consequent, retArr, stateParam);
		retArr.push("else");
		ast_generic(ifNode.alternate, retArr, stateParam);
		return retArr;

	}

	function ast_Break(brNode, retArr, stateParam) {
		retArr.push("break;");
		return retArr;
	}

	function ast_Continue(crNode, retArr, stateParam) {
		retArr.push("continue;");
		return retArr;
	}

	function ast_LogicalExpression(logNode, retArr, stateParam) {
		ast_generic(logNode.left, retArr, stateParam);
		ast_generic(logNode.operator, retArr, stateParam);
		ast_generic(logNode.right, retArr, stateParam);
		return retArr;
	}

	function ast_UpdateExpression(uNode, retArr, stateParam) {
		if(uNode.prefix) {
			retArr.push(uNode.operator);
			ast_generic(uNode.argument, retArr, stateParam);
		} else {
			ast_generic(uNode.argument, retArr, stateParam);
			retArr.push(uNode.operator);
		}

		return retArr;
	}

	function ast_UnaryExpression(uNode, retArr, stateParam) {
		if(uNode.prefix) {
			retArr.push(uNode.operator);
			ast_generic(uNode.argument, retArr, stateParam);
		} else {
			ast_generic(uNode.argument, retArr, stateParam);
			retArr.push(uNode.operator);
		}

		return retArr;
	}

	function ast_ThisExpression(tNode, retArr, stateParam) {
		retArr.push("this");

		return retArr;
	}

	function ast_MemberExpression(mNode, retArr, stateParam) {
		if(mNode.computed) {
			ast_generic(mNode.object, retArr, stateParam);
			retArr.push("[");
			ast_generic(mNode.property, retArr, stateParam);
			retArr.push("]");
		} else {
			ast_generic(mNode.object, retArr, stateParam);
			retArr.push(".");
			ast_generic(mNode.property, retArr, stateParam);
		}
		return retArr;
	}

	function ast_SequenceExpression(sNode, retArr, stateParam) {
		for (var i = 0; i < sNode.expressions.length; i++) {
			if (i > 0) {
				retArr.push(",");
			}
			ast_generic(sNode.expressions, retArr, stateParam);
		}
		return retArr;
	}
	
	/// Does the conversion of the index to the vec2 reseved var name
	///
	/// This is used to substitue the this.thread.X/Y calls to the respective vector,
	/// and add its respective used flag to the stateObj. This will be used during the main 
	/// body prefix string injection of boiler plate code
	///
	/// @param  stateObj   the compilation state object tracker, used to list used vector names
	/// @param  XY         X or Y thread dimemsion
	/// @param  index      offset index, if used
	///
	/// @returns  the vector name to use
	function get_2dIndex_vec2Name( stateObj, XY, idx ) {
		var indexFlag = stateObj["used_2dIndex_"+XY] = stateObj["used_2dIndex_"+XY] || {};
		indexFlag[idx] = true;
		
		var ret = stateObj.reservedNamespace+"2d_"+XY+"";
		if(idx >= 0) {
			ret += "_p"+idx;
		} else {
			ret += "_n"+idx;
		}
		return ret;
	}
	
	/// Does the conversion of the index to the vec3 reseved var name
	///
	/// This is used to substitue the this.thread.X/Y/Z calls to the respective vector,
	/// and add its respective used flag to the stateObj. This will be used during the main 
	/// body prefix string injection of boiler plate code
	///
	/// @param  stateObj   the compilation state object tracker, used to list used vector names
	/// @param  XYZ        X or Y or Z thread dimemsion
	/// @param  index      offset index, if used
	///
	/// @returns  the vector name to use
	function get_3dIndex_vec3Name( stateObj, XYZ, idx ) {
		var indexFlag = stateObj["used_3dIndex_"+XYZ] = stateObj["used_3dIndex_"+XYZ] || {};
		indexFlag[idx] = true;
		
		var ret = stateObj.reservedNamespace+"3d_"+XYZ+"";
		if(idx >= 0) {
			ret += "_p"+idx;
		} else {
			ret += "_n"+idx;
		}
		return ret;
	}
	
	/// Raw opengl header injections
	///
	/// @param   funcStr       original function string
	/// @param   paramObj      prarameter state object
	/// @param   _threadDim    thread dimension config
	/// @param   _blockDim     block dimension config
	/// @param   argStateObj   calling argument state object
	///
	/// @returns webCLGL competible function string, to be injected
	function generateBoilerHeader( funcStr, _threadDim, _blockDim, stateObj ) {
		var header = ""+
			"float round(float inFloat) { \n"+
				"return floor(inFloat + 0.4); "+
			"} \n"+
			"float get_global_index(vec2 vecID) { \n"+
				"float ts = 1.0/(uBufferWidth-1.0); "+
				
				"float column = vecID.x / ts; "+
				"float row = round(vecID.y / ts); "+
				
				"return round((row*uBufferWidth/uGeometryLength) + column/uGeometryLength); "+
			"}\n"+
			"float get_global_index() {\n "+
				"return get_global_index( get_global_id() );\n "+
			"}\n ";
			
		return header;
	}
	
	/// Boiler plate code generation, this is to be injected inside main function. 
	///
	/// @param   funcStr       original function string
	/// @param   paramObj      prarameter state object
	/// @param   _threadDim    thread dimension config
	/// @param   _blockDim     block dimension config
	/// @param   argStateObj   calling argument state object
	///
	/// @returns webCLGL competible function string, to be injected
	function generateBoilerCode( funcStr, _threadDim, _blockDim, stateObj ) {
		var argStateObj = stateObj.argStateObj;
		
		//
		// Basic boiler plate code
		//
		var boilerplate = "";
		
		//
		// 2D vector code at index, for X and Y respectively
		//------------------------------------------------------------------
		function _indexToVectorCode_2d_atIdx( XY, idx ) {
			var vecName = get_2dIndex_vec2Name( stateObj, XY, idx );
			
			var indexStr = "_thread"+XY+"_";
			if( idx > 0 ) {
				indexStr += "+ "+ensureFloat(idx);
				indexStr = "(" + indexStr + ")";
			} else if( idx < 0 ) {
				indexStr += "- "+ensureFloat(idx);
				indexStr = "(" + indexStr + ")";
			}
			
			var ret = ""+
				"vec2 "+vecName+" = get_global_id( get_global_index() ); ";//+
			
			return ret;
		}
		function _indexToVectorCode_2d_allIdx( XY ) {
			if( stateObj["used_2dIndex_"+XY] == null ) {
				return;
			}
			
			for( var idx in stateObj["used_2dIndex_"+XY] ) {
				boilerplate += _indexToVectorCode_2d_atIdx( XY, idx );
			}
		}
		_indexToVectorCode_2d_allIdx("X");
		_indexToVectorCode_2d_allIdx("Y");
		
		//
		// 3D vector code at index, for X, Y and z respectively
		//------------------------------------------------------------------
		function _indexToVectorCode_3d_atIdx( XYZ, idx ) {
			var vecName = get_3dIndex_vec2Name( stateObj, XYZ, idx );
			
			var indexStr = "_thread"+XY+"_";
			if( idx > 0 ) {
				indexStr += "+ "+ensureFloat(idx);
				indexStr = "(" + indexStr + ")";
			} else if( idx < 0 ) {
				indexStr += "- "+ensureFloat(idx);
				indexStr = "(" + indexStr + ")";
			}
			
			throw "Not finished";
			
			var ret = ""+
				"vec2 "+vecName+"; "+
				vecName+".y = mod( "+indexStr+", " + ensureFloat(argStateObj.result_w) + ") / "+ensureFloat(argStateObj.result_h)+"; "+
				vecName+".x = ( "+indexStr+" / " + ensureFloat(argStateObj.result_w) + ") / "+ensureFloat(argStateObj.result_w)+"; "+
				vecName+".x = sign("+vecName+".x) * floor(abs("+vecName+".x)+0.5); ";
			
			return ret;
		}
		function _indexToVectorCode_3d_allIdx( XYZ ) {
			if( stateObj["used_3dIndex_"+XYZ] == null ) {
				return;
			}
			
			for( var idx in stateObj["used_3dIndex_"+XYZ] ) {
				boilerplate += _indexToVectorCode_3d_atIdx( XYZ, idx );
			}
		}
		_indexToVectorCode_3d_allIdx("X");
		_indexToVectorCode_3d_allIdx("Y");
		_indexToVectorCode_3d_allIdx("Z");
		
		return boilerplate;
	}
	
	/// _indexTo3DCoord_ conversion
	
	
	/// The function string to webCLGL code generator
	///
	/// @param   funcStr       original function string
	/// @param   paramObj      prarameter state object
	/// @param   _threadDim    thread dimension config
	/// @param   _blockDim     block dimension config
	/// @param   argStateObj   calling argument state object
	///
	/// @returns webCLGL competible function string
	function jsStrToWebclglStr( funcStr, _threadDim, _blockDim, paramObj, argStateObj ) {
		
		var stateObj = jison_defaultStateParam(funcStr, paramObj, argStateObj);
		var astOutputObj = jison_parseFuncStr(funcStr, stateObj);
		var retArr = [];
		
		ast_generic( astOutputObj, retArr, stateObj );
		var outputStr = retArr.join("");
		
		// Boiler plate code, only if argStateObj is passed
		if( argStateObj != null ) {
			argStateObj.webgl_header = generateBoilerHeader( funcStr, _threadDim, _blockDim, stateObj );
			
			var mainBodyPrefix = generateBoilerCode( funcStr, _threadDim, _blockDim, stateObj );
			outputStr = outputStr.replace(bodyPrefixVodooReplacementString, mainBodyPrefix);
		} else {
			outputStr = outputStr.replace(bodyPrefixVodooReplacementString, "");
		}
		
		return outputStr;
	}
	
	return jsStrToWebclglStr;
})();

var GPU_jsToWebclgl = (function() {
	
	///----------------------------------------------------------------------------------------
	/// Misc utility functions, copy pasta from somewhere >_>
	///----------------------------------------------------------------------------------------
	var STRIP_COMMENTS = /((\/\/.*$)|(\/\*[\s\S]*?\*\/))/mg;
	var ARGUMENT_NAMES = /([^\s,]+)/g;
	function getParamNames(func) {
		var fnStr = func.toString().replace(STRIP_COMMENTS, '');
		var result = fnStr.slice(fnStr.indexOf('(')+1, fnStr.indexOf(')')).match(ARGUMENT_NAMES);
		if(result === null)
			result = [];
		return result;
	}
	
	///----------------------------------------------------------------------------------------
	/// Actual SHIT
	///----------------------------------------------------------------------------------------
	
	/// Does simple validation of the provided function string if it is a function
	/// this is a basic sanity testing before Jison conversion
	///
	/// @param funcStr  the input function string
	///
	/// @returns boolean
	function validateStringIsFunction( funcStr ) {
		if( funcStr != null ) {
			return (funcStr.slice(0, "function".length).toLowerCase() == "function")
		}
		return false;;
	}
	
	/// Does the core conversion of a basic Javascript function into a webclgl
	/// and returns a callable function if valid
	///
	/// @param inputFunction   The calling to perform the conversion
	/// @param _threadDim      The thread dim array configuration
	/// @param _blockDim       The block dim array configuration
	/// @param paramObj        The parameter object
	///
	/// @returns callable function if converted, else returns null
	function jsToWebclgl( inputFunction, _threadDim, _blockDim, paramObj ) {
		
		//
		// Webclgl String generation and basic checks
		//--------------------------------------------
		
		//
		// Function stringify, and basic validation
		//
		var funcStr = inputFunction.toString();
		if( !validateStringIsFunction(funcStr) ) {
			return null;
		}
		
		//
		// Precalculating some of the vars
		//--------------------------------------------
		
		//
		// Fetching arguments name
		//
		var argNames = getParamNames(inputFunction);
		
		//
		// Normalizing threadDim & blockDim
		//
		var threadDim = _threadDim.slice(0);
		var blockDim  = _blockDim.slice(0);
		while (threadDim.length < 3) {
			threadDim.push(1);
		}
		while (blockDim.length < 3) {
			blockDim.push(1);
		}
		
		//
		// Global dim, and total size
		//
		var globalDim = [
			threadDim[0] * blockDim[0],
			threadDim[1] * blockDim[1],
			threadDim[2] * blockDim[2]
		];
		var totalSize = globalDim[0] * globalDim[1] * globalDim[2];
		
		//
		// Return function caller
		//--------------------------------------------
		var retFunc = function webclglCaller() {
			
			//
			// Argument safety check
			//----------------------------------
			if(argNames.length != arguments.length) {
				throw "Invalid argument count ("+arguments.length+") expected ("+argNames.length+")";
			}
			
			//
			// String conversion and exec
			//----------------------------------
			
			//
			// webclgl core class setup
			// @TODO: Consider precreating the object as optimization?, check if this crashses shit
			//
			var webCLGL = new WebCLGL();
			
			//
			// Float offset and result buffer setup
			//
			var floatOffset = paramObj.floatOffset || 65535.0;
			var resultBuffer = webCLGL.createBuffer(totalSize, "FLOAT", floatOffset);
			
			//
			// Argument State obj init
			//----------------------------------
			var argStateObj = {
				webgl_header : ""
			};
			
			//
			// Argument buffer handling
			//
			var argBuffers = [];
			for (var i=0; i<argNames.length; i++) {
				argBuffers[i] = webCLGL.createBuffer(totalSize, "FLOAT", floatOffset);
				webCLGL.enqueueWriteBuffer(argBuffers[i], arguments[i]);
			}
			
			//
			// EVIL, like EVAL is EVIL, function string replacement
			// @TODO: Banish this EVIL
			// @TODO: Remove replaceAll
			//
			String.prototype.replaceAll = String.prototype.replaceAll || function (find, replace) {
				var str = this;
				return str.replace(new RegExp(find, 'g'), replace);
			};
			funcStr = funcStr.replaceAll('this.thread.x', 'gpu_threadX');
			funcStr = funcStr.replaceAll('this.thread.y', 'gpu_threadY');
			funcStr = funcStr.replaceAll('this.thread.z', 'gpu_threadZ');
			funcStr = funcStr.replaceAll('Math.', 'gpu_math_');
			
			//
			// Compile the kernal code, from JS, to webclgl, to Shader (via unknown vodoo)
			// @TODO: Consider precreating the object as optimization?, check if this crashses shit
			//
			var webclglStr = GPU_jsStrToWebclglStr( funcStr, _threadDim, _blockDim, paramObj, argStateObj );
			var kernel = webCLGL.createKernel(webclglStr, argStateObj.webgl_header);
			
			//
			// Link up the argument and result buffer
			//
			for (var i=0; i<argNames.length; i++) {
				kernel.setKernelArg(i, argBuffers[i]);
			}
			
			// Does not need the kernel.compile optimiztion, as code is recompiled on each run
			// @TODO: consider this ??
			//kernel.compile();
			webCLGL.enqueueNDRangeKernel(kernel, resultBuffer);
			
			//
			// Fetch the result
			// @TODO : Async support????
			//
			var result = webCLGL.enqueueReadBuffer_Float(resultBuffer);
			result = Array.prototype.slice.call(result[0], 0, totalSize);
			
			if (totalSize == 1) { //_threadDim.length == 1) {
				return result[0][0];
			} else if (_threadDim.length == 2) {
				return result[0];
			}
			
			return result;
		};
		
		//
		// async extension ???
		//
		//retFunc.async()???
		
		return retFunc;
	}
	
	return jsToWebclgl;
})();<|MERGE_RESOLUTION|>--- conflicted
+++ resolved
@@ -78,27 +78,9 @@
 	/// @param stateParam   the compiled state tracking
 	///
 	/// @returns  the prased openclgl string array
-<<<<<<< HEAD
-	function ast_generic(ast, retArr, stateParam ) {
-		switch(ast.type) {
-			case "FunctionDeclaration":
-				return ast_FunctionExpression(ast, retArr, stateParam);
-			case "ReturnStatement":
-				return ast_ReturnStatement(ast, retArr, stateParam);
-			case "Literal":
-				return ast_Literal(ast, retArr,  stateParam);
-			case "BinaryExpression":
-				return ast_BinaryExpression(ast, retArr,  stateParam);
-			case "Identifier":
-				return ast_IdentifierExpression(ast, retArr, stateParam);
-			case "MathExpression":
-				return ast_MathExpression(ast, retArr, stateParam);
-			case "MatrixAccess":
-				return ast_MatrixAccess(ast, retArr, stateParam);
-=======
 	function ast_generic(ast, retArr, stateParam) {
 		if(ast == null) {
-			Console.log("null AST");
+			throw ast_errorOutput("NULL ast", ast, stateParam);
 		} else {
 			switch(ast.type) {
 				case "FunctionExpression":
@@ -146,7 +128,6 @@
 			}
 			
 			throw ast_errorOutput("Unknown ast type : "+ast.type, ast, stateParam);
->>>>>>> dbc62f8b
 		}
 	}
 	
@@ -288,81 +269,27 @@
 			retArr.push(ast.operator);
 			ast_generic(ast.right, retArr, stateParam);
 		}
-<<<<<<< HEAD
-		
-		return retArr;
-	}
-	
-	/// Prases the abstract syntax tree, binary expression
+
+		return retArr;
+	}
+	
+	/// Prases the abstract syntax tree, identifier expression
 	///
 	/// @param ast          the AST object to parse
 	/// @param retArr       return array string
 	/// @param stateParam   the compiled state tracking
 	///
 	/// @returns  the appened retArr
-	function ast_MatrixAccess(ast, retArr, stateParam) {
-		if( !ast.name ) {
-			throw ast_errorOutput("MatrixAccess : Missing name parameter", ast, stateParam);
-		}
-		
-		ast_generic(ast.name, retArr, stateParam);
-		for( var i = 0; i < ast.indexes.length; ++i ) {
-			retArr.push("[");
-			ast_generic(ast.indexes[i], retArr, stateParam);
-			retArr.push("]");
-		}
-		
-		//throw ast_errorOutput("MatrixAccess", ast, stateParam);
-		return retArr;
-	}
-	
-	
-	
-	//-------------------------------------------------------------------
-	
-	/// Prases the abstract syntax tree, math expression
-	///
-	/// @param ast          the AST object to parse
-	/// @param retArr       return array string
-	/// @param stateParam   the compiled state tracking
-	///
-	/// @returns  the appened retArr
-	function ast_MathExpression(ast, retArr, stateParam) {
-		ast_generic(ast.expr, retArr, stateParam);
-=======
-
->>>>>>> dbc62f8b
-		return retArr;
-	}
-	
-	/// Prases the abstract syntax tree, identifier expression
-	///
-	/// @param ast          the AST object to parse
-	/// @param retArr       return array string
-	/// @param stateParam   the compiled state tracking
-	///
-	/// @returns  the appened retArr
-	function ast_IdentifierExpression(ast, retArr, stateParam) {
-		if (ast.type != "Identifier") {
-			throw ast_errorOutput("IdentifierExpression", ast, stateParam);
-		}
-<<<<<<< HEAD
-		
-		// Reserved namespace overwrites
-		if(ast.name == "gpu_threadX" ) {
-			retArr.push( get_2dIndex_vec2Name(stateParam, "X", 0) );
-		} else if(ast.name == "gpu_threadY" ) {
-			retArr.push( get_2dIndex_vec2Name(stateParam, "Y", 0) );
-		} else {
-			//Default
-			retArr.push(ast.name);
-		}
-		
-=======
+	function ast_IdentifierExpression(idtNode, retArr, stateParam) {
+		if (idtNode.type != "Identifier") {
+			throw ast_errorOutput(
+				"IdentifierExpression - not an Identifier",
+				ast, stateParam
+			);
+		}
 
 		retArr.push(idtNode.name);
 		return retArr;
->>>>>>> dbc62f8b
 	}
 	
 	/// Prases the abstract syntax tree, genericially to its respective function
@@ -633,7 +560,7 @@
 			}
 			
 			var ret = ""+
-				"vec2 "+vecName+" = get_global_id( get_global_index() ); ";//+
+				"vec2 "+vecName+" = get_global_id( get_global_index() "+indexStr+" ); ";//+
 			
 			return ret;
 		}
@@ -654,25 +581,7 @@
 		//------------------------------------------------------------------
 		function _indexToVectorCode_3d_atIdx( XYZ, idx ) {
 			var vecName = get_3dIndex_vec2Name( stateObj, XYZ, idx );
-			
-			var indexStr = "_thread"+XY+"_";
-			if( idx > 0 ) {
-				indexStr += "+ "+ensureFloat(idx);
-				indexStr = "(" + indexStr + ")";
-			} else if( idx < 0 ) {
-				indexStr += "- "+ensureFloat(idx);
-				indexStr = "(" + indexStr + ")";
-			}
-			
 			throw "Not finished";
-			
-			var ret = ""+
-				"vec2 "+vecName+"; "+
-				vecName+".y = mod( "+indexStr+", " + ensureFloat(argStateObj.result_w) + ") / "+ensureFloat(argStateObj.result_h)+"; "+
-				vecName+".x = ( "+indexStr+" / " + ensureFloat(argStateObj.result_w) + ") / "+ensureFloat(argStateObj.result_w)+"; "+
-				vecName+".x = sign("+vecName+".x) * floor(abs("+vecName+".x)+0.5); ";
-			
-			return ret;
 		}
 		function _indexToVectorCode_3d_allIdx( XYZ ) {
 			if( stateObj["used_3dIndex_"+XYZ] == null ) {
