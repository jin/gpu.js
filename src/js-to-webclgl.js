var GPU_jsStrToWebclglStr = (function() {
	
	/// Parses the source code string
	///
	/// @param funcStr  the input function string
	///
	/// @returns the parsed json obj
	function jison_parseFuncStr( funcStr ) {
		var mainObj = parser.parse( "var main = "+funcStr+";" );
		if( mainObj == null ) {
			throw "Failed to parse JS code via JISON";
		}
		
		// take out the function object, outside the main var declarations
		return mainObj.body[0].declarations[0].init;
	}
	
	/// the AST error, with its location. To throw (@TODO add location support)
	///
	/// @param error   the error message output
	/// @param ast     the AST object where the error is
	/// @param srcArr  the source code array (for better error tracing)
	function ast_errorOutput(error, ast, srcArr) {
		return error;
	}
	
	/// Prases the abstract syntax tree, genericially to its respective function
	///
	/// @param ast   the AST object to parse
	/// 
	/// @returns  the prased openclgl string array
	function ast_generic(ast, retArr, paramObj) {
		switch(ast.type) {
			case "FunctionExpression":
				return ast_FunctionExpression(ast, retArr, paramObj);
		}
		
		throw ast_errorOutput("Unknown ast type : "+ast.type);
	}
	
	/// Prases the abstract syntax tree, genericially to its respective function
	///
	/// @param ast   the AST object to parse
	/// 
	/// @returns  the prased openclgl string
	function ast_FunctionExpression(ast, retArr, paramObj) {
		console.log(arguments);
		return retArr;
	}
<<<<<<< HEAD
	
	/// The function string to 
	/// 
	/// 
	function jsStrToWebclglStr( funcStr, _threadDim, _blockDim, paramObj ) {
		var funcStrLines = funcStr.split("\n");
		var astOutputObj = jison_parseFuncStr(funcStr);
		
		var retArr = ast_generic(astOutputObj, [], paramObj);
		return retArr.join(" ");
	}
	
	return jsStrToWebclglStr;
})();

var GPU_jsToWebclgl = (function() {
	
	/// Does simple validation of the provided function string if it is a function
	/// this is a basic sanity testing before Jison conversion
	///
	/// @param funcStr  the input function string
	///
	/// @returns boolean
	function validateStringIsFunction( funcStr ) {
		if( funcStr != null ) {
			return (funcStr.slice(0, "function".length).toLowerCase() == "function")
		}
		return false;;
=======

	/// Prases the abstract syntax tree, genericially to its respective function
	///
	/// @param ast   the AST object to parse
	/// 
	/// @returns  the prased openclgl string
	function ast_ForStatement(forNode, retArr) {
		if (forNode.type != "ForStatement") {
			throw "error";
		}
		retArr.push("for (");
		ast_generic(forNode.init, retArr);
		ast_generic(forNode.test, retArr);
		ast_generic(forNode.update, retArr);
		retArr.push(")");
		ast_generic(forNode.body, retArr);
		return retArr;
	}

	function ast_ExpressionStatement(expNode, retArr) {
		if (expNode.type != "ExpressionStatement") {
			throw "error";
		}
		ast_generic(expNode.expression, retArr);
		retArr.push(";");
		return retArr;
	}

	function ast_AssignmentExpression(assNode, retArr) {
		if (assNode.type != "AssignmentExpression") {
			throw "error";
		}

		retArr.push("float");
		ast_generic(assNode.left, retArr);
		retArr.push(assNode.operator);
		ast_generic(assNode.right, retArr);
>>>>>>> 40d7f264
	}
	
	/// Does the core conversion of a basic Javascript function into a webclgl
	/// and returns a callable function if valid
	///
	/// @param inputFunction   The calling to perform the conversion
	/// @param _threadDim      The thread dim array configuration
	/// @param _blockDim       The block dim array configuration
	/// @param paramObj        The parameter object
	///
	/// @returns callable function if converted, else returns null
	function jsToWebclgl( inputFunction, _threadDim, _blockDim, paramObj ) {
		var funcStr = inputFunction.toString();
		
		if( !validateStringIsFunction(funcStr) ) {
			return null;
		}
		
		var webclglStr = GPU_jsStrToWebclglStr( funcStr, _threadDim, _blockDim, paramObj );
		
		return null;
	}
	
	return jsToWebclgl;
})();<|MERGE_RESOLUTION|>--- conflicted
+++ resolved
@@ -1,83 +1,176 @@
 var GPU_jsStrToWebclglStr = (function() {
 	
+	/// @returns  the default state paramater set, used across the parser
+	function jison_defaultStateParam(funcStr, inParamObj) {
+		return {
+			// The source code rows array
+			src : funcStr,
+			srcArr : funcStr.split("\n"),
+			
+			// The compiler parameter options
+			paramObj : inParamObj,
+			
+			// Original main function naming
+			customMainFunctionName : null,
+			
+			// Reserved namespace used for GPU.js code
+			reservedNamespace : "gpu_",
+			
+			// Current function state, being processed
+			currentFunctionNamespace : null,
+			
+			// Annoymous function number tracking
+			annoymousFunctionNumber : 0
+		};
+	}
+	
 	/// Parses the source code string
 	///
-	/// @param funcStr  the input function string
+	/// @param  funcStr      the input function string
+	/// @param  stateParam   the compiled state tracking
 	///
 	/// @returns the parsed json obj
-	function jison_parseFuncStr( funcStr ) {
+	function jison_parseFuncStr( funcStr, stateParam ) {
 		var mainObj = parser.parse( "var main = "+funcStr+";" );
 		if( mainObj == null ) {
 			throw "Failed to parse JS code via JISON";
 		}
 		
 		// take out the function object, outside the main var declarations
-		return mainObj.body[0].declarations[0].init;
+		var mainAst = mainObj.body[0].declarations[0].init;
+		
+		// Capture the original statment code
+		stateParam.customMainFunctionName = mainAst.id;
+		mainAst.id = "main";
+		
+		return mainAst;
 	}
 	
 	/// the AST error, with its location. To throw (@TODO add location support)
 	///
-	/// @param error   the error message output
-	/// @param ast     the AST object where the error is
-	/// @param srcArr  the source code array (for better error tracing)
-	function ast_errorOutput(error, ast, srcArr) {
+	/// @param error        the error message output
+	/// @param ast          the AST object where the error is
+	/// @param stateParam   the compiled state tracking
+	function ast_errorOutput(error, ast, stateParam) {
 		return error;
 	}
 	
 	/// Prases the abstract syntax tree, genericially to its respective function
 	///
-	/// @param ast   the AST object to parse
+	/// @param ast          the AST object to parse
+	/// @param retArr       return array string
+	/// @param stateParam   the compiled state tracking
 	/// 
 	/// @returns  the prased openclgl string array
-	function ast_generic(ast, retArr, paramObj) {
+	function ast_generic(ast, retArr, stateParam) {
 		switch(ast.type) {
 			case "FunctionExpression":
-				return ast_FunctionExpression(ast, retArr, paramObj);
-		}
-		
-		throw ast_errorOutput("Unknown ast type : "+ast.type);
-	}
-	
-	/// Prases the abstract syntax tree, genericially to its respective function
+				return ast_FunctionExpression(ast, retArr, stateParam);
+			case "ReturnStatement":
+				return ast_ReturnStatement(ast, retArr, stateParam);
+			case "Literal":
+				return ast_Literal(ast, retArr,  stateParam);
+		}
+		
+		throw ast_errorOutput("Unknown ast type : "+ast.type, ast, stateParam);
+	}
+	
+	/// Prases the abstract syntax tree, to its named function
 	///
 	/// @param ast   the AST object to parse
-	/// 
-	/// @returns  the prased openclgl string
-	function ast_FunctionExpression(ast, retArr, paramObj) {
-		console.log(arguments);
-		return retArr;
-	}
-<<<<<<< HEAD
-	
-	/// The function string to 
-	/// 
-	/// 
-	function jsStrToWebclglStr( funcStr, _threadDim, _blockDim, paramObj ) {
-		var funcStrLines = funcStr.split("\n");
-		var astOutputObj = jison_parseFuncStr(funcStr);
-		
-		var retArr = ast_generic(astOutputObj, [], paramObj);
-		return retArr.join(" ");
-	}
-	
-	return jsStrToWebclglStr;
-})();
-
-var GPU_jsToWebclgl = (function() {
-	
-	/// Does simple validation of the provided function string if it is a function
-	/// this is a basic sanity testing before Jison conversion
-	///
-	/// @param funcStr  the input function string
-	///
-	/// @returns boolean
-	function validateStringIsFunction( funcStr ) {
-		if( funcStr != null ) {
-			return (funcStr.slice(0, "function".length).toLowerCase() == "function")
-		}
-		return false;;
-=======
-
+	/// @param retArr       return array string
+	/// @param stateParam   the compiled state tracking
+	/// 
+	/// @returns  the appened retArr
+	function ast_FunctionExpression(ast, retArr, stateParam) {
+		
+		// Setup the main function
+		if( ast.id == "main" ) {
+			retArr.push("void main(");
+		} else {
+			// @TODO : Suuport return type values
+			retArr.push("void ");
+			
+			// Its an Annoymous function, handle it
+			if(ast.id == null) {
+				ast.id = stateParam.reservedNamespace+"a"+stateParam.annoymousFunctionNumber;
+				stateParam.annoymousFunctionNumber++;
+			}
+			
+			//Function name
+			retArr.push(ast.id);
+			retArr.push("(");
+		}
+		stateParam.currentFunctionNamespace = ast.id;
+		
+		// @TODO : Handle parameters tokens
+		// retArr.push(float* a, float* b)
+		
+		// Function opening bracket
+		retArr.push(") { ");
+		
+		// Body statement iteration
+		for(var i=0; i<ast.body.length; ++i) {
+			ast_generic(ast.body[i], retArr, stateParam);
+		}
+		
+		// Function closing
+		retArr.push("}");
+		return retArr;
+	}
+	
+	/// Prases the abstract syntax tree, to return function
+	///
+	/// @param ast          the AST object to parse
+	/// @param retArr       return array string
+	/// @param stateParam   the compiled state tracking
+	/// 
+	/// @returns  the appened retArr
+	function ast_ReturnStatement(ast, retArr, stateParam) {
+		if( stateParam.currentFunctionNamespace == "main" ) {
+			retArr.push("out_float = ");
+			ast_generic(ast.argument, retArr, stateParam);
+			retArr.push("; return; ");
+		} else {
+			throw ast_errorOutput(
+				"Non main function return, is not supported : "+stateParam.currentFunctionNamespace, 
+				ast, stateParam
+			);
+		}
+		
+		return retArr;
+	}
+	
+	/// Prases the abstract syntax tree, literal value
+	///
+	/// @param ast          the AST object to parse
+	/// @param retArr       return array string
+	/// @param stateParam   the compiled state tracking
+	/// 
+	/// @returns  the appened retArr
+	function ast_Literal(ast, retArr, stateParam) {
+		
+		// Reject non numeric literals
+		if( isNaN(ast.value) ) {
+			throw ast_errorOutput(
+				"Non-numeric literal not supported : "+ast.value, 
+				ast, stateParam
+			);
+		}
+		
+		// Push the literal value as a float/int
+		retArr.push( ast.value );
+		
+		// If it was an int, node made a float
+		if( Number.isInteger(ast.value) ) {
+			retArr.push(".0");
+		}
+		
+		return retArr;
+	}
+	
+	/*
+	
 	/// Prases the abstract syntax tree, genericially to its respective function
 	///
 	/// @param ast   the AST object to parse
@@ -114,7 +207,35 @@
 		ast_generic(assNode.left, retArr);
 		retArr.push(assNode.operator);
 		ast_generic(assNode.right, retArr);
->>>>>>> 40d7f264
+	}
+	*/
+	
+	/// The function string to openslgl code generator
+	function jsStrToWebclglStr( funcStr, _threadDim, _blockDim, paramObj ) {
+		
+		var stateObj = jison_defaultStateParam(funcStr, paramObj);
+		var astOutputObj = jison_parseFuncStr(funcStr, stateObj);
+		
+		var retArr = ast_generic( astOutputObj, [], stateObj );
+		return retArr.join("");
+	}
+	
+	return jsStrToWebclglStr;
+})();
+
+var GPU_jsToWebclgl = (function() {
+	
+	/// Does simple validation of the provided function string if it is a function
+	/// this is a basic sanity testing before Jison conversion
+	///
+	/// @param funcStr  the input function string
+	///
+	/// @returns boolean
+	function validateStringIsFunction( funcStr ) {
+		if( funcStr != null ) {
+			return (funcStr.slice(0, "function".length).toLowerCase() == "function")
+		}
+		return false;;
 	}
 	
 	/// Does the core conversion of a basic Javascript function into a webclgl
